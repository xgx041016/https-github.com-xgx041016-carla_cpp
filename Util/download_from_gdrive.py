#!/usr/bin/env python3

# Copyright (c) 2017 Computer Vision Center (CVC) at the Universitat Autonoma de
# Barcelona (UAB).
#
# This work is licensed under the terms of the MIT license.
# For a copy, see <https://opensource.org/licenses/MIT>.

"""Download big files from Google Drive."""

import argparse
import shutil
import sys
import requests


# 将字节大小的数字转换为合适的带单位的格式化字符串表示（如KB、MB等）
# 参考自：https://stackoverflow.com/a/1094933/5308925
def sizeof_fmt(num, suffix='B'):
<<<<<<< HEAD
=======
    # https://stackoverflow.com/a/1094933/5308925
    # 此函数将文件大小数字转换为更易读的格式，添加适当的单位后缀（B、K、M、G等）
>>>>>>> 380188a3
    for unit in ['', 'K', 'M', 'G', 'T', 'P', 'E', 'Z']:
        if abs(num) < 1000.0:
            # 当数字小于 1000 时，使用当前单位并保留两位小数
            return "%3.2f%s%s" % (num, unit, suffix)
        num /= 1000.0
    # 对于非常大的数字，使用 Yi 作为单位
    return "%.2f%s%s" % (num, 'Yi', suffix)


# 在终端打印下载状态，包括目标文件路径和已下载的大小格式化后的信息
def print_status(destination, progress):
    # 打印下载状态信息，包括下载的目标文件和已下载的大小
    message = "Downloading %s...    %s" % (destination, sizeof_fmt(progress))
<<<<<<< HEAD
    # 获取终端宽度，计算需要填充的空白字符数量，用于覆盖之前的打印内容，实现动态更新显示效果
=======
    # 获取终端的宽度，并计算需要填充的空格数量
>>>>>>> 380188a3
    empty_space = shutil.get_terminal_size((80, 20)).columns - len(message)
    # 打印状态信息，并使用空格填充，确保不会换行
    sys.stdout.write('\r' + message + empty_space * ' ')
    sys.stdout.flush()


# 从Google Drive下载文件的主函数，根据给定的文件ID和目标保存路径来下载文件
def download_file_from_google_drive(id, destination):
<<<<<<< HEAD
    # 参考自：https://stackoverflow.com/a/39225039/5308925
    # 内部函数，用于将响应内容保存到指定的目标文件中
    def save_response_content(response, destination):
        # 每次读取的块大小（字节）
=======
    # https://stackoverflow.com/a/39225039/5308925
    def save_response_content(response, destination):
        # 以 32768 字节为块大小下载文件
>>>>>>> 380188a3
        chunk_size = 32768
        written_size = 0
        # 以二进制写入模式打开文件
        with open(destination, "wb") as f:
<<<<<<< HEAD
            # 逐块读取响应内容并写入文件，同时更新已写入的大小并打印下载状态
            for chunk in response.iter_content(chunk_size):
                if chunk:  # 过滤掉keep-alive等新的空块
=======
            # 迭代下载内容，每次读取一个块
            for chunk in response.iter_content(chunk_size):
                if chunk:  # 过滤掉 keep-alive 新块
>>>>>>> 380188a3
                    f.write(chunk)
                    written_size += chunk_size
                    # 打印下载状态信息
                    print_status(destination, written_size)
        print('Done.')

    # 内部函数，从响应的cookies中获取确认令牌（用于处理Google Drive下载需要确认的情况）
    def get_confirm_token(response):
        # 从响应的 cookie 中查找下载警告标记并返回其值
        for key, value in response.cookies.items():
            if key.startswith('download_warning'):
                return value
        return None

    url = "https://docs.google.com/uc?export=download"
    # 创建一个会话对象
    session = requests.Session()
<<<<<<< HEAD

    # 首先发送GET请求获取文件信息，设置stream=True以便后续逐块处理响应内容
=======
    # 发起请求，使用流模式下载文件
>>>>>>> 380188a3
    response = session.get(url, params={'id': id}, stream=True)
    # 获取确认令牌（如果需要）
    token = get_confirm_token(response)
<<<<<<< HEAD

    # 如果获取到确认令牌，说明需要进行额外的确认操作，重新发送带确认参数的GET请求
=======
>>>>>>> 380188a3
    if token:
        params = {'id': id, 'confirm': token}
        # 重新发起请求，包含确认令牌
        response = session.get(url, params=params, stream=True)
<<<<<<< HEAD

    # 调用函数保存响应内容到目标文件
=======
    # 保存下载的文件内容
>>>>>>> 380188a3
    save_response_content(response, destination)


if __name__ == "__main__":
    try:
<<<<<<< HEAD
        # 创建命令行参数解析器，用于解析传入的参数，描述信息取自模块文档字符串
        argparser = argparse.ArgumentParser(description=__doc__)
        # 添加一个参数 'id'，用于接收Google Drive文件的ID，帮助信息提示用户传入对应的ID
        argparser.add_argument(
            'id',
            help='Google Drive\'s file id')
        # 添加一个参数 'destination'，用于接收下载后保存文件的路径，帮助信息提示用户传入目标路径
=======
        # 创建命令行参数解析器
        argparser = argparse.ArgumentParser(description=__doc__)
        # 添加一个参数，用于接收 Google Drive 文件的 ID
        argparser.add_argument(
            'id',
            help='Google Drive\'s file id')
        # 添加一个参数，用于接收文件的目标存储路径
>>>>>>> 380188a3
        argparser.add_argument(
            'destination',
            help='destination file path')
        # 解析命令行参数
        args = argparser.parse_args()
<<<<<<< HEAD

        # 根据解析得到的文件ID和目标路径，调用函数下载文件
        download_file_from_google_drive(args.id, args.destination)
    # 捕获用户通过键盘中断（比如Ctrl+C）操作引发的异常，打印相应提示信息
=======
        # 调用下载函数，传入文件 ID 和存储路径
        download_file_from_google_drive(args.id, args.destination)
    # 捕获用户的键盘中断（Ctrl+C），打印取消信息
>>>>>>> 380188a3
    except KeyboardInterrupt:
        print('\nCancelled by user. Bye!')<|MERGE_RESOLUTION|>--- conflicted
+++ resolved
@@ -16,138 +16,81 @@
 
 # 将字节大小的数字转换为合适的带单位的格式化字符串表示（如KB、MB等）
 # 参考自：https://stackoverflow.com/a/1094933/5308925
+# 此函数将文件大小数字转换为更易读的格式，添加适当的单位后缀（B、K、M、G等）
 def sizeof_fmt(num, suffix='B'):
-<<<<<<< HEAD
-=======
-    # https://stackoverflow.com/a/1094933/5308925
-    # 此函数将文件大小数字转换为更易读的格式，添加适当的单位后缀（B、K、M、G等）
->>>>>>> 380188a3
     for unit in ['', 'K', 'M', 'G', 'T', 'P', 'E', 'Z']:
         if abs(num) < 1000.0:
-            # 当数字小于 1000 时，使用当前单位并保留两位小数
+            # 当数字小于1000时，使用当前单位并保留两位小数
             return "%3.2f%s%s" % (num, unit, suffix)
         num /= 1000.0
-    # 对于非常大的数字，使用 Yi 作为单位
+    # 对于非常大的数字，使用Yi作为单位
     return "%.2f%s%s" % (num, 'Yi', suffix)
 
 
 # 在终端打印下载状态，包括目标文件路径和已下载的大小格式化后的信息
+# 打印下载状态信息，包括下载的目标文件和已下载的大小
+# 获取终端的宽度，并计算需要填充的空格数量，然后打印状态信息，并使用空格填充，确保不会换行
 def print_status(destination, progress):
-    # 打印下载状态信息，包括下载的目标文件和已下载的大小
     message = "Downloading %s...    %s" % (destination, sizeof_fmt(progress))
-<<<<<<< HEAD
-    # 获取终端宽度，计算需要填充的空白字符数量，用于覆盖之前的打印内容，实现动态更新显示效果
-=======
-    # 获取终端的宽度，并计算需要填充的空格数量
->>>>>>> 380188a3
     empty_space = shutil.get_terminal_size((80, 20)).columns - len(message)
-    # 打印状态信息，并使用空格填充，确保不会换行
     sys.stdout.write('\r' + message + empty_space * ' ')
     sys.stdout.flush()
 
 
 # 从Google Drive下载文件的主函数，根据给定的文件ID和目标保存路径来下载文件
+# 参考自：https://stackoverflow.com/a/39225039/5308925
 def download_file_from_google_drive(id, destination):
-<<<<<<< HEAD
-    # 参考自：https://stackoverflow.com/a/39225039/5308925
-    # 内部函数，用于将响应内容保存到指定的目标文件中
+    # 内部函数，用于将响应内容保存到指定的目标文件中，以32768字节为块大小下载文件
     def save_response_content(response, destination):
-        # 每次读取的块大小（字节）
-=======
-    # https://stackoverflow.com/a/39225039/5308925
-    def save_response_content(response, destination):
-        # 以 32768 字节为块大小下载文件
->>>>>>> 380188a3
         chunk_size = 32768
         written_size = 0
         # 以二进制写入模式打开文件
         with open(destination, "wb") as f:
-<<<<<<< HEAD
-            # 逐块读取响应内容并写入文件，同时更新已写入的大小并打印下载状态
+            # 迭代下载内容，每次读取一个块，过滤掉keep-alive新块，将块写入文件，更新已写入大小并打印下载状态
             for chunk in response.iter_content(chunk_size):
-                if chunk:  # 过滤掉keep-alive等新的空块
-=======
-            # 迭代下载内容，每次读取一个块
-            for chunk in response.iter_content(chunk_size):
-                if chunk:  # 过滤掉 keep-alive 新块
->>>>>>> 380188a3
+                if chunk:
                     f.write(chunk)
                     written_size += chunk_size
-                    # 打印下载状态信息
                     print_status(destination, written_size)
         print('Done.')
 
-    # 内部函数，从响应的cookies中获取确认令牌（用于处理Google Drive下载需要确认的情况）
+    # 内部函数，从响应的cookies中获取确认令牌（用于处理Google Drive下载需要确认的情况），从响应的cookie中查找下载警告标记并返回其值
     def get_confirm_token(response):
-        # 从响应的 cookie 中查找下载警告标记并返回其值
         for key, value in response.cookies.items():
             if key.startswith('download_warning'):
                 return value
         return None
 
     url = "https://docs.google.com/uc?export=download"
-    # 创建一个会话对象
+    # 创建一个会话对象，发起请求，使用流模式下载文件
     session = requests.Session()
-<<<<<<< HEAD
-
-    # 首先发送GET请求获取文件信息，设置stream=True以便后续逐块处理响应内容
-=======
-    # 发起请求，使用流模式下载文件
->>>>>>> 380188a3
     response = session.get(url, params={'id': id}, stream=True)
     # 获取确认令牌（如果需要）
     token = get_confirm_token(response)
-<<<<<<< HEAD
-
-    # 如果获取到确认令牌，说明需要进行额外的确认操作，重新发送带确认参数的GET请求
-=======
->>>>>>> 380188a3
     if token:
         params = {'id': id, 'confirm': token}
         # 重新发起请求，包含确认令牌
         response = session.get(url, params=params, stream=True)
-<<<<<<< HEAD
-
-    # 调用函数保存响应内容到目标文件
-=======
     # 保存下载的文件内容
->>>>>>> 380188a3
     save_response_content(response, destination)
 
 
 if __name__ == "__main__":
     try:
-<<<<<<< HEAD
-        # 创建命令行参数解析器，用于解析传入的参数，描述信息取自模块文档字符串
-        argparser = argparse.ArgumentParser(description=__doc__)
-        # 添加一个参数 'id'，用于接收Google Drive文件的ID，帮助信息提示用户传入对应的ID
-        argparser.add_argument(
-            'id',
-            help='Google Drive\'s file id')
-        # 添加一个参数 'destination'，用于接收下载后保存文件的路径，帮助信息提示用户传入目标路径
-=======
         # 创建命令行参数解析器
         argparser = argparse.ArgumentParser(description=__doc__)
-        # 添加一个参数，用于接收 Google Drive 文件的 ID
+        # 添加一个参数，用于接收Google Drive文件的ID
         argparser.add_argument(
             'id',
             help='Google Drive\'s file id')
         # 添加一个参数，用于接收文件的目标存储路径
->>>>>>> 380188a3
         argparser.add_argument(
             'destination',
             help='destination file path')
         # 解析命令行参数
         args = argparser.parse_args()
-<<<<<<< HEAD
-
-        # 根据解析得到的文件ID和目标路径，调用函数下载文件
-        download_file_from_google_drive(args.id, args.destination)
-    # 捕获用户通过键盘中断（比如Ctrl+C）操作引发的异常，打印相应提示信息
-=======
-        # 调用下载函数，传入文件 ID 和存储路径
+        # 调用下载函数，传入文件ID和存储路径
         download_file_from_google_drive(args.id, args.destination)
     # 捕获用户的键盘中断（Ctrl+C），打印取消信息
->>>>>>> 380188a3
     except KeyboardInterrupt:
         print('\nCancelled by user. Bye!')